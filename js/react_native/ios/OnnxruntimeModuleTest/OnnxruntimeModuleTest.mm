// Copyright (c) Microsoft Corporation. All rights reserved.
// Licensed under the MIT License.

#import "OnnxruntimeModule.h"
#import "FakeRCTBlobManager.h"
#import "TensorHelper.h"
#import "FakeRCTBlobManager.h"

#import <XCTest/XCTest.h>
#import <onnxruntime/onnxruntime_cxx_api.h>


@interface OnnxruntimeModuleTest : XCTestCase

@end

@implementation OnnxruntimeModuleTest

FakeRCTBlobManager *fakeBlobManager = nil;

+ (void)initialize {
  if (self == [OnnxruntimeModuleTest class]) {
    fakeBlobManager = [FakeRCTBlobManager new];
  }
}

- (void)testOnnxruntimeModule {
  NSBundle *bundle = [NSBundle bundleForClass:[OnnxruntimeModuleTest class]];
  NSString *dataPath = [bundle pathForResource:@"test_types_float" ofType:@"ort"];
  NSString *sessionKey = @"";
  NSString *sessionKey2 = @"";

  OnnxruntimeModule *onnxruntimeModule = [OnnxruntimeModule new];
  [onnxruntimeModule setBlobManager:fakeBlobManager];

  {
    // test loadModelFromBuffer()
    NSMutableDictionary *options = [NSMutableDictionary dictionary];
    NSData *fileData = [NSData dataWithContentsOfFile:dataPath];

    NSDictionary *resultMap = [onnxruntimeModule loadModelFromBuffer:fileData options:options];
    sessionKey = resultMap[@"key"];
    NSArray *inputNames = resultMap[@"inputNames"];
    XCTAssertEqual([inputNames count], 1);
    XCTAssertEqualObjects(inputNames[0], @"input");
    NSArray *outputNames = resultMap[@"outputNames"];
    XCTAssertEqual([outputNames count], 1);
    XCTAssertEqualObjects(outputNames[0], @"output");

    // test loadModel()
    NSDictionary *resultMap2 = [onnxruntimeModule loadModel:dataPath options:options];
    sessionKey2 = resultMap2[@"key"];
    NSArray *inputNames2 = resultMap2[@"inputNames"];
    XCTAssertEqual([inputNames2 count], 1);
    XCTAssertEqualObjects(inputNames2[0], @"input");
    NSArray *outputNames2 = resultMap2[@"outputNames"];
    XCTAssertEqual([outputNames2 count], 1);
    XCTAssertEqualObjects(outputNames2[0], @"output");
  }

  // test run()
  {
    NSMutableDictionary *inputTensorMap = [NSMutableDictionary dictionary];

    // dims
    NSArray *dims = @[ [NSNumber numberWithLong:1], [NSNumber numberWithLong:5] ];
    inputTensorMap[@"dims"] = dims;

    // type
    inputTensorMap[@"type"] = JsTensorTypeFloat;

    // data
    std::array<float_t, 5> outValues{std::numeric_limits<float_t>::min(), 1.0f, -2.0f, 3.0f,
                                     std::numeric_limits<float_t>::max()};

    const NSInteger byteBufferSize = outValues.size() * sizeof(float_t);
    unsigned char *byteBuffer = static_cast<unsigned char *>(malloc(byteBufferSize));
    NSData *byteBufferRef = [NSData dataWithBytesNoCopy:byteBuffer length:byteBufferSize];
    float *floatPtr = (float *)[byteBufferRef bytes];
    for (NSUInteger i = 0; i < outValues.size(); ++i) {
      *floatPtr++ = outValues[i];
    }
    floatPtr = (float *)[byteBufferRef bytes];

    XCTAssertNotNil(fakeBlobManager);
    inputTensorMap[@"data"] = [fakeBlobManager testCreateData:byteBufferRef];

    NSMutableDictionary *inputDataMap = [NSMutableDictionary dictionary];
    inputDataMap[@"input"] = inputTensorMap;

    NSMutableDictionary *options = [NSMutableDictionary dictionary];

    NSMutableArray *output = [NSMutableArray array];
    [output addObject:@"output"];

    NSDictionary *resultMap = [onnxruntimeModule run:sessionKey input:inputDataMap output:output options:options];
    NSDictionary *resultMap2 = [onnxruntimeModule run:sessionKey2 input:inputDataMap output:output options:options];

    // Compare output & input, but data.blobId is different
    // dims
    XCTAssertTrue([[resultMap objectForKey:@"output"][@"dims"] isEqualToArray:inputTensorMap[@"dims"]]);
    XCTAssertTrue([[resultMap2 objectForKey:@"output"][@"dims"] isEqualToArray:inputTensorMap[@"dims"]]);

    // type
<<<<<<< HEAD
    XCTAssertEqual([resultMap objectForKey:@"output"][@"type"] , JsTensorTypeFloat);
    XCTAssertEqual([resultMap2 objectForKey:@"output"][@"type"] , JsTensorTypeFloat);
=======
    XCTAssertEqual([resultMap objectForKey:@"output"][@"type"], JsTensorTypeFloat);
    XCTAssertEqual([resultMap2 objectForKey:@"output"][@"type"], JsTensorTypeFloat);
>>>>>>> 1cb5f63a

    // data ({ blobId, offset, size })
    XCTAssertEqual([[resultMap objectForKey:@"output"][@"data"][@"offset"] longValue], 0);
    XCTAssertEqual([[resultMap2 objectForKey:@"output"][@"data"][@"size"] longValue], byteBufferSize);
  }

  // test dispose
  {
    [onnxruntimeModule dispose:sessionKey];
    [onnxruntimeModule dispose:sessionKey2];
  }
}

@end<|MERGE_RESOLUTION|>--- conflicted
+++ resolved
@@ -4,11 +4,9 @@
 #import "OnnxruntimeModule.h"
 #import "FakeRCTBlobManager.h"
 #import "TensorHelper.h"
-#import "FakeRCTBlobManager.h"
 
 #import <XCTest/XCTest.h>
 #import <onnxruntime/onnxruntime_cxx_api.h>
-
 
 @interface OnnxruntimeModuleTest : XCTestCase
 
@@ -102,13 +100,8 @@
     XCTAssertTrue([[resultMap2 objectForKey:@"output"][@"dims"] isEqualToArray:inputTensorMap[@"dims"]]);
 
     // type
-<<<<<<< HEAD
-    XCTAssertEqual([resultMap objectForKey:@"output"][@"type"] , JsTensorTypeFloat);
-    XCTAssertEqual([resultMap2 objectForKey:@"output"][@"type"] , JsTensorTypeFloat);
-=======
     XCTAssertEqual([resultMap objectForKey:@"output"][@"type"], JsTensorTypeFloat);
     XCTAssertEqual([resultMap2 objectForKey:@"output"][@"type"], JsTensorTypeFloat);
->>>>>>> 1cb5f63a
 
     // data ({ blobId, offset, size })
     XCTAssertEqual([[resultMap objectForKey:@"output"][@"data"][@"offset"] longValue], 0);
