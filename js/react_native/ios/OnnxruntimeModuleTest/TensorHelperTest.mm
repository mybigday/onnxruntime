// Copyright (c) Microsoft Corporation. All rights reserved.
// Licensed under the MIT License.

#import "TensorHelper.h"

#import "FakeRCTBlobManager.h"
#import <XCTest/XCTest.h>
#import <onnxruntime/onnxruntime_cxx_api.h>
#include <vector>

@interface TensorHelperTest : XCTestCase

@end

@implementation TensorHelperTest

FakeRCTBlobManager *testBlobManager = nil;

+ (void)initialize {
  if (self == [TensorHelperTest class]) {
    testBlobManager = [FakeRCTBlobManager new];
  }
}

template <typename T>
static void testCreateInputTensorT(const std::array<T, 3> &outValues, std::function<NSNumber *(T value)> &convert,
                                   ONNXTensorElementDataType onnxType, NSString *jsTensorType) {
  NSMutableDictionary *inputTensorMap = [NSMutableDictionary dictionary];

  // dims
  NSArray *dims = @[ [NSNumber numberWithLong:outValues.size()] ];
  inputTensorMap[@"dims"] = dims;

  // type
  inputTensorMap[@"type"] = jsTensorType;

  // encoded data
  size_t byteBufferSize = sizeof(T) * outValues.size();
  unsigned char *byteBuffer = static_cast<unsigned char *>(malloc(byteBufferSize));
  NSData *byteBufferRef = [NSData dataWithBytesNoCopy:byteBuffer length:byteBufferSize];
  T *typePtr = (T *)[byteBufferRef bytes];
  for (size_t i = 0; i < outValues.size(); ++i) {
    typePtr[i] = outValues[i];
  }

  XCTAssertNotNil(testBlobManager);
  inputTensorMap[@"data"] = [testBlobManager testCreateData:byteBufferRef];

  Ort::AllocatorWithDefaultOptions ortAllocator;
  std::vector<Ort::MemoryAllocation> allocations;
<<<<<<< HEAD
  Ort::Value inputTensor = [TensorHelper createInputTensor:testBlobManager input:inputTensorMap
=======
  Ort::Value inputTensor = [TensorHelper createInputTensor:testBlobManager
                                                     input:inputTensorMap
>>>>>>> 1cb5f63a
                                              ortAllocator:ortAllocator
                                               allocations:allocations];

  XCTAssertEqual(inputTensor.GetTensorTypeAndShapeInfo().GetElementType(), onnxType);
  XCTAssertTrue(inputTensor.IsTensor());
  XCTAssertEqual(inputTensor.GetTensorTypeAndShapeInfo().GetDimensionsCount(), 1);
  XCTAssertEqual(inputTensor.GetTensorTypeAndShapeInfo().GetShape(),
                 std::vector<int64_t>{static_cast<int64_t>(outValues.size())});
  XCTAssertEqual(inputTensor.GetTensorTypeAndShapeInfo().GetElementCount(), outValues.size());
  const auto tensorData = inputTensor.GetTensorData<T>();
  for (size_t i = 0; i < outValues.size(); ++i) {
    XCTAssertEqual(tensorData[i], outValues[i]);
  }
}

- (void)testCreateInputTensorFloat {
  std::array<float_t, 3> outValues{std::numeric_limits<float_t>::min(), 2.0f, std::numeric_limits<float_t>::max()};
  std::function<NSNumber *(float_t value)> convert = [](float_t value) { return [NSNumber numberWithFloat:value]; };
  testCreateInputTensorT<float_t>(outValues, convert, ONNX_TENSOR_ELEMENT_DATA_TYPE_FLOAT, JsTensorTypeFloat);
}

- (void)testCreateInputTensorDouble {
  std::array<double_t, 3> outValues{std::numeric_limits<double_t>::min(), 2.0f, std::numeric_limits<double_t>::max()};
  std::function<NSNumber *(double_t value)> convert = [](double_t value) { return [NSNumber numberWithDouble:value]; };
  testCreateInputTensorT<double_t>(outValues, convert, ONNX_TENSOR_ELEMENT_DATA_TYPE_DOUBLE, JsTensorTypeDouble);
}

- (void)testCreateInputTensorBool {
  std::array<bool, 3> outValues{false, true, true};
  std::function<NSNumber *(bool value)> convert = [](bool value) { return [NSNumber numberWithBool:value]; };
  testCreateInputTensorT<bool>(outValues, convert, ONNX_TENSOR_ELEMENT_DATA_TYPE_BOOL, JsTensorTypeBool);
}

- (void)testCreateInputTensorUInt8 {
  std::array<uint8_t, 3> outValues{std::numeric_limits<uint8_t>::min(), 2, std::numeric_limits<uint8_t>::max()};
  std::function<NSNumber *(uint8_t value)> convert = [](uint8_t value) {
    return [NSNumber numberWithUnsignedChar:value];
  };
  testCreateInputTensorT<uint8_t>(outValues, convert, ONNX_TENSOR_ELEMENT_DATA_TYPE_UINT8, JsTensorTypeUnsignedByte);
}

- (void)testCreateInputTensorInt8 {
  std::array<int8_t, 3> outValues{std::numeric_limits<int8_t>::min(), 2, std::numeric_limits<int8_t>::max()};
  std::function<NSNumber *(int8_t value)> convert = [](int8_t value) { return [NSNumber numberWithChar:value]; };
  testCreateInputTensorT<int8_t>(outValues, convert, ONNX_TENSOR_ELEMENT_DATA_TYPE_INT8, JsTensorTypeByte);
}

- (void)testCreateInputTensorInt16 {
  std::array<int16_t, 3> outValues{std::numeric_limits<int16_t>::min(), 2, std::numeric_limits<int16_t>::max()};
  std::function<NSNumber *(int16_t value)> convert = [](int16_t value) { return [NSNumber numberWithShort:value]; };
  testCreateInputTensorT<int16_t>(outValues, convert, ONNX_TENSOR_ELEMENT_DATA_TYPE_INT16, JsTensorTypeShort);
}

- (void)testCreateInputTensorInt32 {
  std::array<int32_t, 3> outValues{std::numeric_limits<int32_t>::min(), 2, std::numeric_limits<int32_t>::max()};
  std::function<NSNumber *(int32_t value)> convert = [](int32_t value) { return [NSNumber numberWithInt:value]; };
  testCreateInputTensorT<int32_t>(outValues, convert, ONNX_TENSOR_ELEMENT_DATA_TYPE_INT32, JsTensorTypeInt);
}

- (void)testCreateInputTensorInt64 {
  std::array<int64_t, 3> outValues{std::numeric_limits<int64_t>::min(), 2, std::numeric_limits<int64_t>::max()};
  std::function<NSNumber *(int64_t value)> convert = [](int64_t value) { return [NSNumber numberWithLongLong:value]; };
  testCreateInputTensorT<int64_t>(outValues, convert, ONNX_TENSOR_ELEMENT_DATA_TYPE_INT64, JsTensorTypeLong);
}

- (void)testCreateInputTensorString {
  std::array<std::string, 3> outValues{"a", "b", "c"};

  NSMutableDictionary *inputTensorMap = [NSMutableDictionary dictionary];

  // dims
  NSArray *dims = @[ [NSNumber numberWithLong:outValues.size()] ];
  inputTensorMap[@"dims"] = dims;

  // type
  inputTensorMap[@"type"] = JsTensorTypeString;

  // data
  NSMutableArray *data = [NSMutableArray array];
  for (auto value : outValues) {
    [data addObject:[NSString stringWithUTF8String:value.c_str()]];
  }
  inputTensorMap[@"data"] = data;

  Ort::AllocatorWithDefaultOptions ortAllocator;
  std::vector<Ort::MemoryAllocation> allocations;
  Ort::Value inputTensor = [TensorHelper createInputTensor:testBlobManager
                                                     input:inputTensorMap
                                              ortAllocator:ortAllocator
                                               allocations:allocations];

  XCTAssertEqual(inputTensor.GetTensorTypeAndShapeInfo().GetElementType(), ONNX_TENSOR_ELEMENT_DATA_TYPE_STRING);
  XCTAssertTrue(inputTensor.IsTensor());
  XCTAssertEqual(inputTensor.GetTensorTypeAndShapeInfo().GetDimensionsCount(), 1);
  XCTAssertEqual(inputTensor.GetTensorTypeAndShapeInfo().GetShape(),
                 std::vector<int64_t>{static_cast<int64_t>(outValues.size())});
  XCTAssertEqual(inputTensor.GetTensorTypeAndShapeInfo().GetElementCount(), outValues.size());
  for (int i = 0; i < inputTensor.GetTensorTypeAndShapeInfo().GetElementCount(); ++i) {
    size_t elementLength = inputTensor.GetStringTensorElementLength(i);
    std::string element(elementLength, '\0');
    inputTensor.GetStringTensorElement(elementLength, i, (void *)element.data());
    XCTAssertEqual(element, outValues[i]);
  }
}

template <typename T>
static void testCreateOutputTensorT(const std::array<T, 5> &outValues, std::function<NSNumber *(T value)> &convert,
                                    NSString *jsTensorType, NSString *testDataFileName,
                                    NSString *testDataFileExtension) {
  NSBundle *bundle = [NSBundle bundleForClass:[TensorHelperTest class]];
  NSString *dataPath = [bundle pathForResource:testDataFileName ofType:testDataFileExtension];

  Ort::Env ortEnv{ORT_LOGGING_LEVEL_INFO, "Default"};
  Ort::SessionOptions sessionOptions;
  Ort::Session session{ortEnv, [dataPath UTF8String], sessionOptions};

  Ort::AllocatorWithDefaultOptions ortAllocator;
  std::vector<Ort::AllocatedStringPtr> names;

  names.reserve(session.GetInputCount() + session.GetOutputCount());

  std::vector<const char *> inputNames;
  inputNames.reserve(session.GetInputCount());
  for (size_t i = 0; i < session.GetInputCount(); ++i) {
    auto inputName = session.GetInputNameAllocated(i, ortAllocator);
    inputNames.emplace_back(inputName.get());
    names.emplace_back(std::move(inputName));
  }

  std::vector<const char *> outputNames;
  outputNames.reserve(session.GetOutputCount());
  for (size_t i = 0; i < session.GetOutputCount(); ++i) {
    auto outputName = session.GetOutputNameAllocated(i, ortAllocator);
    outputNames.emplace_back(outputName.get());
    names.emplace_back(std::move(outputName));
  }

  NSMutableDictionary *inputTensorMap = [NSMutableDictionary dictionary];

  // dims
  NSArray *dims = @[ [NSNumber numberWithLong:1], [NSNumber numberWithLong:outValues.size()] ];
  inputTensorMap[@"dims"] = dims;

  // type
  inputTensorMap[@"type"] = jsTensorType;

  // encoded data
  size_t byteBufferSize = sizeof(T) * outValues.size();
  unsigned char *byteBuffer = static_cast<unsigned char *>(malloc(byteBufferSize));
  NSData *byteBufferRef = [NSData dataWithBytesNoCopy:byteBuffer length:byteBufferSize];
  T *typePtr = (T *)[byteBufferRef bytes];
  for (size_t i = 0; i < outValues.size(); ++i) {
    typePtr[i] = outValues[i];
  }

<<<<<<< HEAD
  inputTensorMap[@"data"] = [testBlobManager testCreateData:byteBufferRef];;
  std::vector<Ort::MemoryAllocation> allocations;
  Ort::Value inputTensor = [TensorHelper createInputTensor:testBlobManager input:inputTensorMap
=======
  inputTensorMap[@"data"] = [testBlobManager testCreateData:byteBufferRef];
  ;
  std::vector<Ort::MemoryAllocation> allocations;
  Ort::Value inputTensor = [TensorHelper createInputTensor:testBlobManager
                                                     input:inputTensorMap
>>>>>>> 1cb5f63a
                                              ortAllocator:ortAllocator
                                               allocations:allocations];

  std::vector<Ort::Value> feeds;
  feeds.emplace_back(std::move(inputTensor));

  Ort::RunOptions runOptions;
  auto output = session.Run(runOptions, inputNames.data(), feeds.data(), inputNames.size(), outputNames.data(),
                            outputNames.size());

  NSDictionary *resultMap = [TensorHelper createOutputTensor:testBlobManager outputNames:outputNames values:output];

  // Compare output & input, but data.blobId is different

  NSDictionary *outputMap = [resultMap objectForKey:@"output"];

  // dims
  XCTAssertTrue([outputMap[@"dims"] isEqualToArray:inputTensorMap[@"dims"]]);

  // type
  XCTAssertEqual(outputMap[@"type"], jsTensorType);

  // data ({ blobId, offset, size })
  NSDictionary *data = outputMap[@"data"];

  XCTAssertNotNil(data[@"blobId"]);
  XCTAssertEqual([data[@"offset"] longValue], 0);
  XCTAssertEqual([data[@"size"] longValue], byteBufferSize);
}

- (void)testCreateOutputTensorFloat {
  std::array<float_t, 5> outValues{std::numeric_limits<float_t>::min(), 1.0f, 2.0f, 3.0f,
                                   std::numeric_limits<float_t>::max()};
  std::function<NSNumber *(float_t value)> convert = [](float_t value) { return [NSNumber numberWithFloat:value]; };
  testCreateOutputTensorT<float_t>(outValues, convert, JsTensorTypeFloat, @"test_types_float", @"ort");
}

- (void)testCreateOutputTensorDouble {
  std::array<double_t, 5> outValues{std::numeric_limits<double_t>::min(), 1.0f, 2.0f, 3.0f,
                                    std::numeric_limits<double_t>::max()};
  std::function<NSNumber *(double_t value)> convert = [](double_t value) { return [NSNumber numberWithDouble:value]; };
  testCreateOutputTensorT<double_t>(outValues, convert, JsTensorTypeDouble, @"test_types_double", @"onnx");
}

- (void)testCreateOutputTensorBool {
  std::array<bool, 5> outValues{false, true, true, false, true};
  std::function<NSNumber *(bool value)> convert = [](bool value) { return [NSNumber numberWithBool:value]; };
  testCreateOutputTensorT<bool>(outValues, convert, JsTensorTypeBool, @"test_types_bool", @"onnx");
}

- (void)testCreateOutputTensorUInt8 {
  std::array<uint8_t, 5> outValues{std::numeric_limits<uint8_t>::min(), 1, 2, 3, std::numeric_limits<uint8_t>::max()};
  std::function<NSNumber *(uint8_t value)> convert = [](uint8_t value) {
    return [NSNumber numberWithUnsignedChar:value];
  };
  testCreateOutputTensorT<uint8_t>(outValues, convert, JsTensorTypeUnsignedByte, @"test_types_uint8", @"ort");
}

- (void)testCreateOutputTensorInt8 {
  std::array<int8_t, 5> outValues{std::numeric_limits<int8_t>::min(), 1, -2, 3, std::numeric_limits<int8_t>::max()};
  std::function<NSNumber *(int8_t value)> convert = [](int8_t value) { return [NSNumber numberWithChar:value]; };
  testCreateOutputTensorT<int8_t>(outValues, convert, JsTensorTypeByte, @"test_types_int8", @"ort");
}

- (void)testCreateOutputTensorInt32 {
  std::array<int32_t, 5> outValues{std::numeric_limits<int32_t>::min(), 1, -2, 3, std::numeric_limits<int32_t>::max()};
  std::function<NSNumber *(int32_t value)> convert = [](int32_t value) { return [NSNumber numberWithInt:value]; };
  testCreateOutputTensorT<int32_t>(outValues, convert, JsTensorTypeInt, @"test_types_int32", @"ort");
}

- (void)testCreateOutputTensorInt64 {
  std::array<int64_t, 5> outValues{std::numeric_limits<int64_t>::min(), 1, -2, 3, std::numeric_limits<int64_t>::max()};
  std::function<NSNumber *(int64_t value)> convert = [](int64_t value) { return [NSNumber numberWithLongLong:value]; };
  testCreateOutputTensorT<int64_t>(outValues, convert, JsTensorTypeLong, @"test_types_int64", @"ort");
}

@end<|MERGE_RESOLUTION|>--- conflicted
+++ resolved
@@ -48,12 +48,8 @@
 
   Ort::AllocatorWithDefaultOptions ortAllocator;
   std::vector<Ort::MemoryAllocation> allocations;
-<<<<<<< HEAD
-  Ort::Value inputTensor = [TensorHelper createInputTensor:testBlobManager input:inputTensorMap
-=======
   Ort::Value inputTensor = [TensorHelper createInputTensor:testBlobManager
                                                      input:inputTensorMap
->>>>>>> 1cb5f63a
                                               ortAllocator:ortAllocator
                                                allocations:allocations];
 
@@ -209,17 +205,11 @@
     typePtr[i] = outValues[i];
   }
 
-<<<<<<< HEAD
-  inputTensorMap[@"data"] = [testBlobManager testCreateData:byteBufferRef];;
-  std::vector<Ort::MemoryAllocation> allocations;
-  Ort::Value inputTensor = [TensorHelper createInputTensor:testBlobManager input:inputTensorMap
-=======
   inputTensorMap[@"data"] = [testBlobManager testCreateData:byteBufferRef];
   ;
   std::vector<Ort::MemoryAllocation> allocations;
   Ort::Value inputTensor = [TensorHelper createInputTensor:testBlobManager
                                                      input:inputTensorMap
->>>>>>> 1cb5f63a
                                               ortAllocator:ortAllocator
                                                allocations:allocations];
 
