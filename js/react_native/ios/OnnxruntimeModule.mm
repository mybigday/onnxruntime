--- conflicted
+++ resolved
@@ -8,8 +8,6 @@
 #import <React/RCTBlobManager.h>
 #import <React/RCTBridge+Private.h>
 #import <React/RCTLog.h>
-#import <React/RCTBridge+Private.h>
-#import <React/RCTBlobManager.h>
 
 // Note: Using below syntax for including ort c api and ort extensions headers to resolve a compiling error happened
 // in an expo react native ios app when ort extensions enabled (a redefinition error of multiple object types defined
@@ -293,14 +291,10 @@
       @throw exception;
     }
 
-<<<<<<< HEAD
-    Ort::Value value = [TensorHelper createInputTensor:blobManager input:inputTensor ortAllocator:ortAllocator allocations:allocations];
-=======
     Ort::Value value = [TensorHelper createInputTensor:blobManager
                                                  input:inputTensor
                                           ortAllocator:ortAllocator
                                            allocations:allocations];
->>>>>>> 1cb5f63a
     feeds.emplace_back(std::move(value));
   }
 
