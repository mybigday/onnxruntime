// Copyright (c) Microsoft Corporation. All rights reserved.
// Licensed under the MIT License.

#import "TensorHelper.h"
#import <Foundation/Foundation.h>

@implementation TensorHelper

/**
 * Supported tensor data type
 */
NSString *const JsTensorTypeBool = @"bool";
NSString *const JsTensorTypeUnsignedByte = @"uint8";
NSString *const JsTensorTypeByte = @"int8";
NSString *const JsTensorTypeShort = @"int16";
NSString *const JsTensorTypeInt = @"int32";
NSString *const JsTensorTypeLong = @"int64";
NSString *const JsTensorTypeFloat = @"float32";
NSString *const JsTensorTypeDouble = @"float64";
NSString *const JsTensorTypeString = @"string";

/**
 * It creates an input tensor from a map passed by react native js.
 * 'data' is blob object and the buffer is stored in RCTBlobManager. It first resolve it and creates a tensor.
 */
+ (Ort::Value)createInputTensor:(RCTBlobManager *)blobManager
                          input:(NSDictionary *)input
                   ortAllocator:(OrtAllocator *)ortAllocator
                    allocations:(std::vector<Ort::MemoryAllocation> &)allocations {
  // shape
  NSArray *dimsArray = [input objectForKey:@"dims"];
  std::vector<int64_t> dims;
  dims.reserve(dimsArray.count);
  for (NSNumber *dim in dimsArray) {
    dims.emplace_back([dim longLongValue]);
  }

  // type
  ONNXTensorElementDataType tensorType = [self getOnnxTensorType:[input objectForKey:@"type"]];

  // data
  if (tensorType == ONNX_TENSOR_ELEMENT_DATA_TYPE_STRING) {
    NSArray *values = [input objectForKey:@"data"];
    auto inputTensor =
        Ort::Value::CreateTensor(ortAllocator, dims.data(), dims.size(), ONNX_TENSOR_ELEMENT_DATA_TYPE_STRING);
    size_t index = 0;
    for (NSString *value in values) {
      inputTensor.FillStringTensorElement([value UTF8String], index++);
    }
    return inputTensor;
  } else {
    NSDictionary *data = [input objectForKey:@"data"];
    NSString *blobId = [data objectForKey:@"blobId"];
    long size = [[data objectForKey:@"size"] longValue];
    long offset = [[data objectForKey:@"offset"] longValue];
    auto buffer = [blobManager resolve:blobId offset:offset size:size];
    Ort::Value inputTensor = [self createInputTensor:tensorType
                                                dims:dims
                                              buffer:buffer
                                        ortAllocator:ortAllocator
                                         allocations:allocations];
    [blobManager remove:blobId];
    return inputTensor;
  }
}

/**
 * It creates an output map from an output tensor.
 * a data array is store in RCTBlobManager.
 */
+ (NSDictionary *)createOutputTensor:(RCTBlobManager *)blobManager
                         outputNames:(const std::vector<const char *> &)outputNames
                              values:(const std::vector<Ort::Value> &)values {
  if (outputNames.size() != values.size()) {
    NSException *exception = [NSException exceptionWithName:@"create output tensor"
                                                     reason:@"output name and tensor count mismatched"
                                                   userInfo:nil];
    @throw exception;
  }

  NSMutableDictionary *outputTensorMap = [NSMutableDictionary dictionary];

  for (size_t i = 0; i < outputNames.size(); ++i) {
    const auto outputName = outputNames[i];
    const Ort::Value &value = values[i];

    if (!value.IsTensor()) {
      NSException *exception = [NSException exceptionWithName:@"create output tensor"
                                                       reason:@"only tensor type is supported"
                                                     userInfo:nil];
      @throw exception;
    }

    NSMutableDictionary *outputTensor = [NSMutableDictionary dictionary];

    // dims
    NSMutableArray *outputDims = [NSMutableArray array];
    auto dims = value.GetTensorTypeAndShapeInfo().GetShape();
    for (auto dim : dims) {
      [outputDims addObject:[NSNumber numberWithLongLong:dim]];
    }
    outputTensor[@"dims"] = outputDims;

    // type
    outputTensor[@"type"] = [self getJsTensorType:value.GetTensorTypeAndShapeInfo().GetElementType()];

    // data
    if (value.GetTensorTypeAndShapeInfo().GetElementType() == ONNX_TENSOR_ELEMENT_DATA_TYPE_STRING) {
      NSMutableArray *buffer = [NSMutableArray array];
      for (NSInteger i = 0; i < value.GetTensorTypeAndShapeInfo().GetElementCount(); ++i) {
        size_t elementLength = value.GetStringTensorElementLength(i);
        std::string element(elementLength, '\0');
        value.GetStringTensorElement(elementLength, i, (void *)element.data());
        [buffer addObject:[NSString stringWithUTF8String:element.data()]];
      }
      outputTensor[@"data"] = buffer;
    } else {
      NSData *data = [self createOutputTensor:value];
<<<<<<< HEAD
      NSString* blobId = [blobManager store:data];
      outputTensor[@"data"] = @{
        @"blobId": blobId,
        @"offset": @0,
        @"size": @(data.length),
=======
      NSString *blobId = [blobManager store:data];
      outputTensor[@"data"] = @{
        @"blobId" : blobId,
        @"offset" : @0,
        @"size" : @(data.length),
>>>>>>> 1cb5f63a
      };
    }

    outputTensorMap[[NSString stringWithUTF8String:outputName]] = outputTensor;
  }

  return outputTensorMap;
}

template <typename T>
static Ort::Value createInputTensorT(OrtAllocator *ortAllocator, const std::vector<int64_t> &dims, NSData *buffer,
                                     std::vector<Ort::MemoryAllocation> &allocations) {
  T *dataBuffer = static_cast<T *>(ortAllocator->Alloc(ortAllocator, [buffer length]));
  allocations.emplace_back(ortAllocator, dataBuffer, [buffer length]);
  memcpy(static_cast<void *>(dataBuffer), [buffer bytes], [buffer length]);

  return Ort::Value::CreateTensor<T>(ortAllocator->Info(ortAllocator), dataBuffer, buffer.length / sizeof(T),
                                     dims.data(), dims.size());
}

+ (Ort::Value)createInputTensor:(ONNXTensorElementDataType)tensorType
                           dims:(const std::vector<int64_t> &)dims
                         buffer:(NSData *)buffer
                   ortAllocator:(OrtAllocator *)ortAllocator
                    allocations:(std::vector<Ort::MemoryAllocation> &)allocations {
  switch (tensorType) {
  case ONNX_TENSOR_ELEMENT_DATA_TYPE_FLOAT:
    return createInputTensorT<float_t>(ortAllocator, dims, buffer, allocations);
  case ONNX_TENSOR_ELEMENT_DATA_TYPE_UINT8:
    return createInputTensorT<uint8_t>(ortAllocator, dims, buffer, allocations);
  case ONNX_TENSOR_ELEMENT_DATA_TYPE_INT8:
    return createInputTensorT<int8_t>(ortAllocator, dims, buffer, allocations);
  case ONNX_TENSOR_ELEMENT_DATA_TYPE_INT16:
    return createInputTensorT<int16_t>(ortAllocator, dims, buffer, allocations);
  case ONNX_TENSOR_ELEMENT_DATA_TYPE_INT32:
    return createInputTensorT<int32_t>(ortAllocator, dims, buffer, allocations);
  case ONNX_TENSOR_ELEMENT_DATA_TYPE_INT64:
    return createInputTensorT<int64_t>(ortAllocator, dims, buffer, allocations);
  case ONNX_TENSOR_ELEMENT_DATA_TYPE_BOOL:
    return createInputTensorT<bool>(ortAllocator, dims, buffer, allocations);
  case ONNX_TENSOR_ELEMENT_DATA_TYPE_DOUBLE:
    return createInputTensorT<double_t>(ortAllocator, dims, buffer, allocations);
  case ONNX_TENSOR_ELEMENT_DATA_TYPE_UNDEFINED:
  case ONNX_TENSOR_ELEMENT_DATA_TYPE_UINT16:
  case ONNX_TENSOR_ELEMENT_DATA_TYPE_STRING:
  case ONNX_TENSOR_ELEMENT_DATA_TYPE_FLOAT16:
  case ONNX_TENSOR_ELEMENT_DATA_TYPE_UINT32:
  case ONNX_TENSOR_ELEMENT_DATA_TYPE_UINT64:
  case ONNX_TENSOR_ELEMENT_DATA_TYPE_COMPLEX64:
  case ONNX_TENSOR_ELEMENT_DATA_TYPE_COMPLEX128:
  case ONNX_TENSOR_ELEMENT_DATA_TYPE_BFLOAT16:
  default: {
    NSException *exception = [NSException exceptionWithName:@"create input tensor"
                                                     reason:@"unsupported tensor type"
                                                   userInfo:nil];
    @throw exception;
  }
  }
}

template <typename T> static NSData *createOutputTensorT(const Ort::Value &tensor) {
  const auto data = tensor.GetTensorData<T>();
  return [NSData dataWithBytesNoCopy:(void *)data
<<<<<<< HEAD
                                        length:tensor.GetTensorTypeAndShapeInfo().GetElementCount() * sizeof(T)
                                  freeWhenDone:false];
=======
                              length:tensor.GetTensorTypeAndShapeInfo().GetElementCount() * sizeof(T)
                        freeWhenDone:false];
>>>>>>> 1cb5f63a
}

+ (NSData *)createOutputTensor:(const Ort::Value &)tensor {
  ONNXTensorElementDataType tensorType = tensor.GetTensorTypeAndShapeInfo().GetElementType();

  switch (tensorType) {
  case ONNX_TENSOR_ELEMENT_DATA_TYPE_FLOAT:
    return createOutputTensorT<float_t>(tensor);
  case ONNX_TENSOR_ELEMENT_DATA_TYPE_UINT8:
    return createOutputTensorT<uint8_t>(tensor);
  case ONNX_TENSOR_ELEMENT_DATA_TYPE_INT8:
    return createOutputTensorT<int8_t>(tensor);
  case ONNX_TENSOR_ELEMENT_DATA_TYPE_INT16:
    return createOutputTensorT<int16_t>(tensor);
  case ONNX_TENSOR_ELEMENT_DATA_TYPE_INT32:
    return createOutputTensorT<int32_t>(tensor);
  case ONNX_TENSOR_ELEMENT_DATA_TYPE_INT64:
    return createOutputTensorT<int64_t>(tensor);
  case ONNX_TENSOR_ELEMENT_DATA_TYPE_BOOL:
    return createOutputTensorT<bool>(tensor);
  case ONNX_TENSOR_ELEMENT_DATA_TYPE_DOUBLE:
    return createOutputTensorT<double_t>(tensor);
  case ONNX_TENSOR_ELEMENT_DATA_TYPE_UNDEFINED:
  case ONNX_TENSOR_ELEMENT_DATA_TYPE_UINT16:
  case ONNX_TENSOR_ELEMENT_DATA_TYPE_STRING:
  case ONNX_TENSOR_ELEMENT_DATA_TYPE_FLOAT16:
  case ONNX_TENSOR_ELEMENT_DATA_TYPE_UINT32:
  case ONNX_TENSOR_ELEMENT_DATA_TYPE_UINT64:
  case ONNX_TENSOR_ELEMENT_DATA_TYPE_COMPLEX64:
  case ONNX_TENSOR_ELEMENT_DATA_TYPE_COMPLEX128:
  case ONNX_TENSOR_ELEMENT_DATA_TYPE_BFLOAT16:
  default: {
    NSException *exception = [NSException exceptionWithName:@"create output tensor"
                                                     reason:@"unsupported tensor type"
                                                   userInfo:nil];
    @throw exception;
  }
  }
}

NSDictionary *JsTensorTypeToOnnxTensorTypeMap;
NSDictionary *OnnxTensorTypeToJsTensorTypeMap;

+ (void)initialize {
  JsTensorTypeToOnnxTensorTypeMap = @{
    JsTensorTypeFloat : @(ONNX_TENSOR_ELEMENT_DATA_TYPE_FLOAT),
    JsTensorTypeUnsignedByte : @(ONNX_TENSOR_ELEMENT_DATA_TYPE_UINT8),
    JsTensorTypeByte : @(ONNX_TENSOR_ELEMENT_DATA_TYPE_INT8),
    JsTensorTypeShort : @(ONNX_TENSOR_ELEMENT_DATA_TYPE_INT16),
    JsTensorTypeInt : @(ONNX_TENSOR_ELEMENT_DATA_TYPE_INT32),
    JsTensorTypeLong : @(ONNX_TENSOR_ELEMENT_DATA_TYPE_INT64),
    JsTensorTypeString : @(ONNX_TENSOR_ELEMENT_DATA_TYPE_STRING),
    JsTensorTypeBool : @(ONNX_TENSOR_ELEMENT_DATA_TYPE_BOOL),
    JsTensorTypeDouble : @(ONNX_TENSOR_ELEMENT_DATA_TYPE_DOUBLE)
  };

  OnnxTensorTypeToJsTensorTypeMap = @{
    @(ONNX_TENSOR_ELEMENT_DATA_TYPE_FLOAT) : JsTensorTypeFloat,
    @(ONNX_TENSOR_ELEMENT_DATA_TYPE_UINT8) : JsTensorTypeUnsignedByte,
    @(ONNX_TENSOR_ELEMENT_DATA_TYPE_INT8) : JsTensorTypeByte,
    @(ONNX_TENSOR_ELEMENT_DATA_TYPE_INT16) : JsTensorTypeShort,
    @(ONNX_TENSOR_ELEMENT_DATA_TYPE_INT32) : JsTensorTypeInt,
    @(ONNX_TENSOR_ELEMENT_DATA_TYPE_INT64) : JsTensorTypeLong,
    @(ONNX_TENSOR_ELEMENT_DATA_TYPE_STRING) : JsTensorTypeString,
    @(ONNX_TENSOR_ELEMENT_DATA_TYPE_BOOL) : JsTensorTypeBool,
    @(ONNX_TENSOR_ELEMENT_DATA_TYPE_DOUBLE) : JsTensorTypeDouble
  };
}

+ (ONNXTensorElementDataType)getOnnxTensorType:(const NSString *)type {
  if ([JsTensorTypeToOnnxTensorTypeMap objectForKey:type]) {
    return (ONNXTensorElementDataType)[JsTensorTypeToOnnxTensorTypeMap[type] intValue];
  } else {
    return ONNX_TENSOR_ELEMENT_DATA_TYPE_UNDEFINED;
  }
}

+ (NSString *)getJsTensorType:(ONNXTensorElementDataType)type {
  if ([OnnxTensorTypeToJsTensorTypeMap objectForKey:@(type)]) {
    return OnnxTensorTypeToJsTensorTypeMap[@(type)];
  } else {
    return @"undefined";
  }
}

@end<|MERGE_RESOLUTION|>--- conflicted
+++ resolved
@@ -116,19 +116,11 @@
       outputTensor[@"data"] = buffer;
     } else {
       NSData *data = [self createOutputTensor:value];
-<<<<<<< HEAD
-      NSString* blobId = [blobManager store:data];
-      outputTensor[@"data"] = @{
-        @"blobId": blobId,
-        @"offset": @0,
-        @"size": @(data.length),
-=======
       NSString *blobId = [blobManager store:data];
       outputTensor[@"data"] = @{
         @"blobId" : blobId,
         @"offset" : @0,
         @"size" : @(data.length),
->>>>>>> 1cb5f63a
       };
     }
 
@@ -192,13 +184,8 @@
 template <typename T> static NSData *createOutputTensorT(const Ort::Value &tensor) {
   const auto data = tensor.GetTensorData<T>();
   return [NSData dataWithBytesNoCopy:(void *)data
-<<<<<<< HEAD
-                                        length:tensor.GetTensorTypeAndShapeInfo().GetElementCount() * sizeof(T)
-                                  freeWhenDone:false];
-=======
                               length:tensor.GetTensorTypeAndShapeInfo().GetElementCount() * sizeof(T)
                         freeWhenDone:false];
->>>>>>> 1cb5f63a
 }
 
 + (NSData *)createOutputTensor:(const Ort::Value &)tensor {
