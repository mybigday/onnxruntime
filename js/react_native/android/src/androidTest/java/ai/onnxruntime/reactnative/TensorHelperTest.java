--- conflicted
+++ resolved
@@ -22,10 +22,6 @@
 import com.facebook.react.bridge.JavaOnlyMap;
 import com.facebook.react.bridge.ReactApplicationContext;
 import com.facebook.react.bridge.ReadableMap;
-<<<<<<< HEAD
-import com.facebook.react.bridge.ReactApplicationContext;
-=======
->>>>>>> 1cb5f63a
 import com.facebook.react.modules.blob.BlobModule;
 import java.io.ByteArrayOutputStream;
 import java.io.InputStream;
@@ -352,12 +348,7 @@
       }
       Assert.assertEquals(outputMap.getString("type"), TensorHelper.JsTensorTypeFloat);
       ReadableMap data = outputMap.getMap("data");
-<<<<<<< HEAD
-      FloatBuffer buffer =
-          ByteBuffer.wrap(blobModule.testGetData(data)).order(ByteOrder.nativeOrder()).asFloatBuffer();
-=======
       FloatBuffer buffer = ByteBuffer.wrap(blobModule.testGetData(data)).order(ByteOrder.nativeOrder()).asFloatBuffer();
->>>>>>> 1cb5f63a
       for (int i = 0; i < 5; ++i) {
         Assert.assertEquals(buffer.get(i), inputData[i], 1e-6f);
       }
@@ -437,12 +428,7 @@
       }
       Assert.assertEquals(outputMap.getString("type"), TensorHelper.JsTensorTypeInt);
       ReadableMap data = outputMap.getMap("data");
-<<<<<<< HEAD
-      IntBuffer buffer =
-          ByteBuffer.wrap(blobModule.testGetData(data)).order(ByteOrder.nativeOrder()).asIntBuffer();
-=======
       IntBuffer buffer = ByteBuffer.wrap(blobModule.testGetData(data)).order(ByteOrder.nativeOrder()).asIntBuffer();
->>>>>>> 1cb5f63a
       for (int i = 0; i < 5; ++i) {
         Assert.assertEquals(buffer.get(i), inputData[i]);
       }
@@ -482,12 +468,7 @@
       }
       Assert.assertEquals(outputMap.getString("type"), TensorHelper.JsTensorTypeLong);
       ReadableMap data = outputMap.getMap("data");
-<<<<<<< HEAD
-      LongBuffer buffer =
-          ByteBuffer.wrap(blobModule.testGetData(data)).order(ByteOrder.nativeOrder()).asLongBuffer();
-=======
       LongBuffer buffer = ByteBuffer.wrap(blobModule.testGetData(data)).order(ByteOrder.nativeOrder()).asLongBuffer();
->>>>>>> 1cb5f63a
       for (int i = 0; i < 5; ++i) {
         Assert.assertEquals(buffer.get(i), inputData[i]);
       }
