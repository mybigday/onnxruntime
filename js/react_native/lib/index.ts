// Copyright (c) Microsoft Corporation. All rights reserved.
// Licensed under the MIT License.

<<<<<<< HEAD
export * from '@fugood/onnxruntime-common';
import {Platform} from 'react-native';
import {registerBackend} from '@fugood/onnxruntime-common';
=======
export * from 'onnxruntime-common';
import {registerBackend, env} from 'onnxruntime-common';
>>>>>>> 59f42ccc
import {onnxruntimeBackend} from './backend';
import {version} from './version';

registerBackend('cpu', onnxruntimeBackend, 1);
<<<<<<< HEAD
registerBackend('xnnpack', onnxruntimeBackend, 1);
if (Platform.OS === 'android') {
  registerBackend('nnapi', onnxruntimeBackend, 1);
} else if (Platform.OS === 'ios') {
  registerBackend('coreml', onnxruntimeBackend, 1);
}
=======

env.versions['react-native'] = version;
>>>>>>> 59f42ccc
<|MERGE_RESOLUTION|>--- conflicted
+++ resolved
@@ -1,26 +1,18 @@
 // Copyright (c) Microsoft Corporation. All rights reserved.
 // Licensed under the MIT License.
 
-<<<<<<< HEAD
 export * from '@fugood/onnxruntime-common';
+import {registerBackend, env} from '@fugood/onnxruntime-common';
 import {Platform} from 'react-native';
-import {registerBackend} from '@fugood/onnxruntime-common';
-=======
-export * from 'onnxruntime-common';
-import {registerBackend, env} from 'onnxruntime-common';
->>>>>>> 59f42ccc
 import {onnxruntimeBackend} from './backend';
 import {version} from './version';
 
 registerBackend('cpu', onnxruntimeBackend, 1);
-<<<<<<< HEAD
 registerBackend('xnnpack', onnxruntimeBackend, 1);
 if (Platform.OS === 'android') {
   registerBackend('nnapi', onnxruntimeBackend, 1);
 } else if (Platform.OS === 'ios') {
   registerBackend('coreml', onnxruntimeBackend, 1);
 }
-=======
 
-env.versions['react-native'] = version;
->>>>>>> 59f42ccc
+env.versions['react-native'] = version;