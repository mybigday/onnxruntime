// Copyright (c) Microsoft Corporation. All rights reserved.
// Licensed under the MIT License.

// eslint-disable-next-line @typescript-eslint/no-unused-vars
import type {InferenceSession} from 'onnxruntime-common';
import {NativeModules} from 'react-native';

/**
 * model loading information
 */
interface ModelLoadInfo {
  /**
   * Key for an instance of InferenceSession, which is passed to run() function as parameter.
   */
  readonly key: string;

  /**
   * Get input names of the loaded model.
   */
  readonly inputNames: string[];

  /**
   * Get output names of the loaded model.
   */
  readonly outputNames: string[];
}

/**
 * JSIBlob is a blob object that exchange ArrayBuffer by OnnxruntimeJSIHelper.
 */
export type JSIBlob = {
  blobId: string;
  offset: number;
  size: number;
}

/**
 * Tensor type for react native, which doesn't allow ArrayBuffer, so data will be encoded as Base64 string.
 */
interface EncodedTensor {
  /**
   * the dimensions of the tensor.
   */
  readonly dims: readonly number[];
  /**
   * the data type of the tensor.
   */
  readonly type: string;
  /**
   * the Base64 encoded string of the buffer data of the tensor.
   * if data is string array, it won't be encoded as Base64 string.
   */
  readonly data: string|string[]|JSIBlob;
}

/**
 * Binding exports a simple synchronized inference session object wrap.
 */
export declare namespace Binding {
  type ModelLoadInfoType = ModelLoadInfo;
  type EncodedTensorType = EncodedTensor;

  type SessionOptions = InferenceSession.SessionOptions;
  type RunOptions = InferenceSession.RunOptions;

  type FeedsType = {[name: string]: EncodedTensor};

  // SessionHanlder FetchesType is different from native module's one.
  // It's because Java API doesn't support preallocated output values.
  type FetchesType = string[];

  type ReturnType = {[name: string]: EncodedTensor};

  interface InferenceSession {
    loadModel(modelPath: string, options: SessionOptions): Promise<ModelLoadInfoType>;
<<<<<<< HEAD
    loadModelFromBase64EncodedBuffer?(buffer: string, options: SessionOptions): Promise<ModelLoadInfoType>;
    dispose(key: string): Promise<void>;
=======
    loadModelFromBlob?(buffer: string|JSIBlob, options: SessionOptions): Promise<ModelLoadInfoType>;
>>>>>>> d66f0958
    run(key: string, feeds: FeedsType, fetches: FetchesType, options: RunOptions): Promise<ReturnType>;
  }
}

// export native binding
const {Onnxruntime, OnnxruntimeJSIHelper} = NativeModules;
export const binding = Onnxruntime as Binding.InferenceSession;

// install JSI helper global functions
OnnxruntimeJSIHelper.install();

declare global {
  var jsiOnnxruntimeStoreArrayBuffer: ((buffer: ArrayBuffer) => JSIBlob) | undefined;
  var jsiOnnxruntimeResolveArrayBuffer: ((blob: JSIBlob) => ArrayBuffer) | undefined;
}

export const jsiHelper = {
  storeArrayBuffer: globalThis.jsiOnnxruntimeStoreArrayBuffer ||
    (() => {
      throw new Error('jsiOnnxruntimeStoreArrayBuffer is not found, please make sure OnnxruntimeJSIHelper installation is successful.');
    }),
  resolveArrayBuffer: globalThis.jsiOnnxruntimeResolveArrayBuffer ||
    (() => {
      throw new Error('jsiOnnxruntimeResolveArrayBuffer is not found, please make sure OnnxruntimeJSIHelper installation is successful.');
    }),
}

// Remove global functions after installation
delete globalThis.jsiOnnxruntimeStoreArrayBuffer;
delete globalThis.jsiOnnxruntimeResolveArrayBuffer;<|MERGE_RESOLUTION|>--- conflicted
+++ resolved
@@ -73,12 +73,8 @@
 
   interface InferenceSession {
     loadModel(modelPath: string, options: SessionOptions): Promise<ModelLoadInfoType>;
-<<<<<<< HEAD
-    loadModelFromBase64EncodedBuffer?(buffer: string, options: SessionOptions): Promise<ModelLoadInfoType>;
+    loadModelFromBlob?(buffer: string|JSIBlob, options: SessionOptions): Promise<ModelLoadInfoType>;
     dispose(key: string): Promise<void>;
-=======
-    loadModelFromBlob?(buffer: string|JSIBlob, options: SessionOptions): Promise<ModelLoadInfoType>;
->>>>>>> d66f0958
     run(key: string, feeds: FeedsType, fetches: FetchesType, options: RunOptions): Promise<ReturnType>;
   }
 }
